--- conflicted
+++ resolved
@@ -83,10 +83,6 @@
             imageView.getStyles().put("opacity", button.isEnabled() ? 1.0f : 0.5f);
 
             if (getFillIcon()) {
-<<<<<<< HEAD
-                imageView.setPreferredWidth(button.getWidth());
-                imageView.setPreferredHeight(button.getHeight());
-=======
                 int buttonWidth = button.getWidth();
                 int buttonHeight = button.getHeight();
                 Insets padding = (Insets) button.getStyles().get("padding");
@@ -96,7 +92,6 @@
                 if (buttonHeight > 0) {
                     imageView.setPreferredWidth(Math.max(buttonHeight - (padding.top + padding.bottom + 2), 0));
                 }
->>>>>>> 6dd1d9b0
             }
         }
 
