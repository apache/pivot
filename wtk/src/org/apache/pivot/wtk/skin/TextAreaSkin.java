/*
 * Licensed to the Apache Software Foundation (ASF) under one or more
 * contributor license agreements.  See the NOTICE file distributed with
 * this work for additional information regarding copyright ownership.
 * The ASF licenses this file to you under the Apache License,
 * Version 2.0 (the "License"); you may not use this file except in
 * compliance with the License.  You may obtain a copy of the License at
 *
 *     http://www.apache.org/licenses/LICENSE-2.0
 *
 * Unless required by applicable law or agreed to in writing, software
 * distributed under the License is distributed on an "AS IS" BASIS,
 * WITHOUT WARRANTIES OR CONDITIONS OF ANY KIND, either express or implied.
 * See the License for the specific language governing permissions and
 * limitations under the License.
 */
package org.apache.pivot.wtk.skin;

import java.awt.Color;
import java.awt.Font;
import java.awt.Graphics2D;
import java.awt.Rectangle;
import java.awt.Toolkit;
import java.awt.Transparency;
import java.awt.font.FontRenderContext;
import java.awt.font.GlyphVector;
import java.awt.font.LineMetrics;
import java.awt.geom.Area;
import java.awt.geom.Rectangle2D;

import org.apache.pivot.collections.ArrayList;
import org.apache.pivot.collections.Dictionary;
import org.apache.pivot.collections.Sequence;
import org.apache.pivot.wtk.ApplicationContext;
import org.apache.pivot.wtk.Bounds;
import org.apache.pivot.wtk.Component;
import org.apache.pivot.wtk.Cursor;
import org.apache.pivot.wtk.Dimensions;
import org.apache.pivot.wtk.GraphicsUtilities;
import org.apache.pivot.wtk.Insets;
import org.apache.pivot.wtk.Keyboard;
import org.apache.pivot.wtk.Mouse;
import org.apache.pivot.wtk.Platform;
import org.apache.pivot.wtk.TextArea;
import org.apache.pivot.wtk.TextAreaContentListener;
import org.apache.pivot.wtk.TextAreaListener;
import org.apache.pivot.wtk.TextAreaSelectionListener;
import org.apache.pivot.wtk.Theme;

/**
 * Text area skin.
 */
public class TextAreaSkin extends ComponentSkin implements TextArea.Skin, TextAreaListener,
    TextAreaContentListener, TextAreaSelectionListener {
    private class BlinkCaretCallback implements Runnable {
        @Override
        public void run() {
            caretOn = !caretOn;

            if (selection == null) {
                TextArea textArea = (TextArea) getComponent();
                textArea.repaint(caret.x, caret.y, caret.width, caret.height);
            }
        }
    }

    private class ScrollSelectionCallback implements Runnable {
        @Override
        public void run() {
            TextArea textArea = (TextArea)getComponent();
            int selectionStart = textArea.getSelectionStart();
            int selectionLength = textArea.getSelectionLength();
            int selectionEnd = selectionStart + selectionLength - 1;

            switch (scrollDirection) {
                case UP: {
                    // Get previous offset
                    int index = getNextInsertionPoint(mouseX, selectionStart, scrollDirection);

                    if (index != -1) {
                        textArea.setSelection(index, selectionEnd - index + 1);
                        scrollCharacterToVisible(index + 1);
                    }

                    break;
                }

                case DOWN: {
                    // Get next offset
                    int index = getNextInsertionPoint(mouseX, selectionEnd, scrollDirection);

                    if (index != -1) {
                        // If the next character is a paragraph terminator, increment
                        // the selection
                        if (index < textArea.getCharacterCount()
                            && textArea.getCharacterAt(index) == '\n') {
                            index++;
                        }

                        textArea.setSelection(selectionStart, index - selectionStart);
                        scrollCharacterToVisible(index - 1);
                    }

                    break;
                }

                default: {
                    break;
                }
            }
        }
    }

    private int caretX = 0;
    private Rectangle caret = new Rectangle();
    private Area selection = null;

    private boolean caretOn = false;

    private int anchor = -1;
    private TextArea.ScrollDirection scrollDirection = null;
    private int mouseX = -1;

    private BlinkCaretCallback blinkCaretCallback = new BlinkCaretCallback();
    private ApplicationContext.ScheduledCallback scheduledBlinkCaretCallback = null;

    private ScrollSelectionCallback scrollSelectionCallback = new ScrollSelectionCallback();
    private ApplicationContext.ScheduledCallback scheduledScrollSelectionCallback = null;

    private Font font;
    private Color color;
    private Color backgroundColor;
    private Color inactiveColor;
    private Color selectionColor;
    private Color selectionBackgroundColor;
    private Color inactiveSelectionColor;
    private Color inactiveSelectionBackgroundColor;
    private Insets margin;
    private boolean wrapText;
    private int tabWidth;
    private int lineWidth;
    private boolean acceptsEnter = true;
    private boolean acceptsTab = false;

    private Dimensions averageCharacterSize;

    private ArrayList<TextAreaSkinParagraphView> paragraphViews = new ArrayList<TextAreaSkinParagraphView>();

    private static final int SCROLL_RATE = 30;

    public TextAreaSkin() {
        Theme theme = Theme.getTheme();
        font = theme.getFont();
        color = Color.BLACK;
        backgroundColor = null;
        inactiveColor = Color.GRAY;
        selectionColor = Color.LIGHT_GRAY;
        selectionBackgroundColor = Color.BLACK;
        inactiveSelectionColor = Color.LIGHT_GRAY;
        inactiveSelectionBackgroundColor = Color.BLACK;
        margin = new Insets(4);
        wrapText = true;
        tabWidth = 4;
    }

    @Override
    public void install(Component component) {
        super.install(component);

        TextArea textArea = (TextArea)component;
        textArea.getTextAreaListeners().add(this);
        textArea.getTextAreaContentListeners().add(this);
        textArea.getTextAreaSelectionListeners().add(this);

        textArea.setCursor(Cursor.TEXT);
    }

    @Override
    public int getPreferredWidth(int height) {
        int preferredWidth = 0;

        if (lineWidth <= 0) {
            for (TextAreaSkinParagraphView paragraphView : paragraphViews) {
                paragraphView.setBreakWidth(Integer.MAX_VALUE);
                preferredWidth = Math.max(preferredWidth, paragraphView.getWidth());
            }
        } else {
            preferredWidth = averageCharacterSize.width * lineWidth;
        }

        preferredWidth += margin.left + margin.right;

        return preferredWidth;
    }

    @Override
    public int getPreferredHeight(int width) {
        int preferredHeight = 0;

        // Include margin in constraint
        int breakWidth = (wrapText
            && width != -1) ? Math.max(width - (margin.left + margin.right), 0) : Integer.MAX_VALUE;

        for (TextAreaSkinParagraphView paragraphView : paragraphViews) {
            paragraphView.setBreakWidth(breakWidth);
            preferredHeight += paragraphView.getHeight();
        }

        preferredHeight += margin.top + margin.bottom;

        return preferredHeight;
    }

    @Override
    public Dimensions getPreferredSize() {
        int preferredWidth = 0;
        int preferredHeight = 0;

        for (TextAreaSkinParagraphView paragraphView : paragraphViews) {
            paragraphView.setBreakWidth(Integer.MAX_VALUE);
            preferredWidth = Math.max(preferredWidth, paragraphView.getWidth());
            preferredHeight += paragraphView.getHeight();
        }

        preferredWidth += margin.left + margin.right;
        preferredHeight += margin.top + margin.bottom;

        return new Dimensions(preferredWidth, preferredHeight);
    }

    @SuppressWarnings("unused")
    @Override
    public void layout() {
        TextArea textArea = (TextArea)getComponent();

        int width = getWidth();
        int breakWidth = (wrapText) ? Math.max(width - (margin.left + margin.right), 0)
            : Integer.MAX_VALUE;

        int y = margin.top;
        int lastY = 0;
        int lastHeight = 0;

        int rowOffset = 0;
        int index = 0;
        for (TextAreaSkinParagraphView paragraphView : paragraphViews) {
            paragraphView.setBreakWidth(breakWidth);
            paragraphView.setX(margin.left);
            paragraphView.setY(y);
            lastY = y;
            y += paragraphView.getHeight();
            lastHeight = paragraphView.getHeight();

            paragraphView.setRowOffset(rowOffset);
            rowOffset += paragraphView.getRowCount();
            index++;
        }

        updateSelection();
        caretX = caret.x;

        if (textArea.isFocused()) {
            scrollCharacterToVisible(textArea.getSelectionStart());
            showCaret(textArea.getSelectionLength() == 0);
        } else {
            showCaret(false);
        }
    }

    @Override
    public int getBaseline(int width, int height) {
        FontRenderContext fontRenderContext = Platform.getFontRenderContext();
        LineMetrics lm = font.getLineMetrics("", fontRenderContext);

        return Math.round(margin.top + lm.getAscent());
    }

    @Override
    public void paint(Graphics2D graphics) {
        TextArea textArea = (TextArea)getComponent();
        int width = getWidth();
        int height = getHeight();

        // Draw the background
        if (backgroundColor != null) {
            graphics.setPaint(backgroundColor);
            graphics.fillRect(0, 0, width, height);
        }

        // Draw the caret/selection
        if (selection == null) {
            if (caretOn
                && textArea.isFocused()) {
                graphics.setColor(textArea.isEditable() ? color : inactiveColor);
                graphics.fill(caret);
            }
        } else {
            graphics.setColor(textArea.isFocused()
                && textArea.isEditable() ? selectionBackgroundColor : inactiveSelectionBackgroundColor);
            graphics.fill(selection);
        }

        // Draw the text
        graphics.setFont(font);
        graphics.translate(0, margin.top);

        int breakWidth = (wrapText) ? Math.max(width - (margin.left + margin.right), 0)
            : Integer.MAX_VALUE;

        for (int i = 0, n = paragraphViews.getLength(); i < n; i++) {
            TextAreaSkinParagraphView paragraphView = paragraphViews.get(i);
            paragraphView.setBreakWidth(breakWidth);
            paragraphView.validate();

            int x = paragraphView.getX();
            graphics.translate(x, 0);
            paragraphView.paint(graphics);
            graphics.translate(-x, 0);

            graphics.translate(0, paragraphView.getHeight());
        }
    }

    @Override
    public boolean isOpaque() {
        return (backgroundColor != null
            && backgroundColor.getTransparency() == Transparency.OPAQUE);
    }

    @Override
    public int getInsertionPoint(int x, int y) {
        int index = -1;

        if (paragraphViews.getLength() > 0) {
            TextAreaSkinParagraphView lastParagraphView = paragraphViews.get(paragraphViews.getLength() - 1);
            if (y > lastParagraphView.getY() + lastParagraphView.getHeight()) {
                // Select the character at x in the last row
                TextAreaSkinParagraphView paragraphView = paragraphViews.get(paragraphViews.getLength() - 1);
                index = paragraphView.getNextInsertionPoint(x, -1, TextArea.ScrollDirection.UP)
                    + paragraphView.getParagraph().getOffset();
            } else if (y < margin.top) {
                // Select the character at x in the first row
                TextAreaSkinParagraphView paragraphView = paragraphViews.get(0);
                index = paragraphView.getNextInsertionPoint(x, -1, TextArea.ScrollDirection.DOWN);
            } else {
                // Select the character at x in the row at y
                for (int i = 0, n = paragraphViews.getLength(); i < n; i++) {
                    TextAreaSkinParagraphView paragraphView = paragraphViews.get(i);

                    int paragraphViewY = paragraphView.getY();
                    if (y >= paragraphViewY
                        && y < paragraphViewY + paragraphView.getHeight()) {
                        index = paragraphView.getInsertionPoint(x - paragraphView.getX(), y - paragraphViewY)
                            + paragraphView.getParagraph().getOffset();
                        break;
                    }
                }
            }
        }

        return index;
    }

    @Override
    public int getNextInsertionPoint(int x, int from, TextArea.ScrollDirection direction) {
        int index = -1;
        if (paragraphViews.getLength() > 0) {
            if (from == -1) {
                int i = (direction == TextArea.ScrollDirection.DOWN) ? 0 : paragraphViews.getLength() - 1;

                TextAreaSkinParagraphView paragraphView = paragraphViews.get(i);
                index = paragraphView.getNextInsertionPoint(x - paragraphView.getX(), -1, direction);

                if (index != -1) {
                    index += paragraphView.getParagraph().getOffset();
                }
            } else {
                TextArea textArea = (TextArea)getComponent();
                int i = textArea.getParagraphAt(from);

                TextAreaSkinParagraphView paragraphView = paragraphViews.get(i);
                index = paragraphView.getNextInsertionPoint(x - paragraphView.getX(),
                    from - paragraphView.getParagraph().getOffset(), direction);

                if (index == -1) {
                    // Move to the next or previous paragraph view
                    if (direction == TextArea.ScrollDirection.DOWN) {
                        paragraphView = (i < paragraphViews.getLength() - 1) ? paragraphViews.get(i + 1) : null;
                    } else {
                        paragraphView = (i > 0) ? paragraphViews.get(i - 1) : null;
                    }

                    if (paragraphView != null) {
                        index = paragraphView.getNextInsertionPoint(x - paragraphView.getX(), -1, direction);
                    }
                }

                if (index != -1) {
                    index += (paragraphView != null) ? paragraphView.getParagraph().getOffset() : 0;
                }
            }
        }

        return index;
    }

    @Override
    public int getRowAt(int index) {
        int rowIndex = -1;

        if (paragraphViews.getLength() > 0) {
            TextArea textArea = (TextArea)getComponent();
            TextAreaSkinParagraphView paragraphView = paragraphViews.get(textArea.getParagraphAt(index));

            rowIndex = paragraphView.getRowAt(index - paragraphView.getParagraph().getOffset())
                + paragraphView.getRowOffset();
        }

        return rowIndex;
    }

    @Override
    public int getRowOffset(int index) {
        int rowOffset = -1;

        if (paragraphViews.getLength() > 0) {
            TextArea textArea = (TextArea)getComponent();
            TextAreaSkinParagraphView paragraphView = paragraphViews.get(textArea.getParagraphAt(index));

            rowOffset = paragraphView.getRowOffset(index - paragraphView.getParagraph().getOffset())
                + paragraphView.getParagraph().getOffset();
        }

        return rowOffset;
    }

    @Override
    public int getRowLength(int index) {
        int rowLength = -1;

        if (paragraphViews.getLength() > 0) {
            TextArea textArea = (TextArea)getComponent();
            TextAreaSkinParagraphView paragraphView = paragraphViews.get(textArea.getParagraphAt(index));

            rowLength = paragraphView.getRowLength(index - paragraphView.getParagraph().getOffset());
        }

        return rowLength;
    }

    @Override
    public int getRowCount() {
        int rowCount = 0;

        for (TextAreaSkinParagraphView paragraphView : paragraphViews) {
            rowCount += paragraphView.getRowCount();
        }

        return rowCount;
    }

    @Override
    public Bounds getCharacterBounds(int index) {
        Bounds characterBounds = null;

        if (paragraphViews.getLength() > 0) {
            TextArea textArea = (TextArea)getComponent();
            TextAreaSkinParagraphView paragraphView = paragraphViews.get(textArea.getParagraphAt(index));
            characterBounds = paragraphView.getCharacterBounds(index
                - paragraphView.getParagraph().getOffset());

            characterBounds = new Bounds(characterBounds.x + paragraphView.getX(),
                characterBounds.y + paragraphView.getY(),
                characterBounds.width, characterBounds.height);
        }

        return characterBounds;
    }

    public Area getSelection() {
        return selection;
    }

    private void scrollCharacterToVisible(int index) {
        Bounds characterBounds = getCharacterBounds(index);

        if (characterBounds != null) {
            TextArea textArea = (TextArea)getComponent();
            textArea.scrollAreaToVisible(characterBounds.x, characterBounds.y,
                characterBounds.width, characterBounds.height);
        }
    }

    /**
     * Returns the font of the text
     */
    public Font getFont() {
        return font;
    }

    /**
     * Sets the font of the text
     */
    public void setFont(Font font) {
        if (font == null) {
            throw new IllegalArgumentException("font is null.");
        }

        this.font = font;

        int missingGlyphCode = font.getMissingGlyphCode();
        FontRenderContext fontRenderContext = Platform.getFontRenderContext();

        GlyphVector missingGlyphVector = font.createGlyphVector(fontRenderContext,
            new int[] {missingGlyphCode});
        Rectangle2D textBounds = missingGlyphVector.getLogicalBounds();

        Rectangle2D maxCharBounds = font.getMaxCharBounds(fontRenderContext);
        averageCharacterSize = new Dimensions((int)Math.ceil(textBounds.getWidth()),
            (int)Math.ceil(maxCharBounds.getHeight()));

        invalidateComponent();
    }

    /**
     * Sets the font of the text
     * @param font A {@link ComponentSkin#decodeFont(String) font specification}
     */
    public final void setFont(String font) {
        if (font == null) {
            throw new IllegalArgumentException("font is null.");
        }

        setFont(decodeFont(font));
    }

    /**
     * Sets the font of the text
     * @param font A dictionary {@link Theme#deriveFont describing a font}
     */
    public final void setFont(Dictionary<String, ?> font) {
        if (font == null) {
            throw new IllegalArgumentException("font is null.");
        }

        setFont(Theme.deriveFont(font));
    }

    /**
     * Returns the foreground color of the text
     */
    public Color getColor() {
        return color;
    }

    /**
     * Sets the foreground color of the text
     */
    public void setColor(Color color) {
        if (color == null) {
            throw new IllegalArgumentException("color is null.");
        }

        this.color = color;
        repaintComponent();
    }

    /**
     * Sets the foreground color of the text
     * @param color Any of the {@linkplain GraphicsUtilities#decodeColor color values recognized by Pivot}.
     */
    public final void setColor(String color) {
        if (color == null) {
            throw new IllegalArgumentException("color is null.");
        }

        setColor(GraphicsUtilities.decodeColor(color));
    }

    public Color getBackgroundColor() {
        return backgroundColor;
    }

    public void setBackgroundColor(Color backgroundColor) {
        this.backgroundColor = backgroundColor;
        repaintComponent();
    }

    public final void setBackgroundColor(String backgroundColor) {
        if (backgroundColor == null) {
            throw new IllegalArgumentException("backgroundColor is null");
        }

        setBackgroundColor(GraphicsUtilities.decodeColor(backgroundColor));
    }

    public Color getInactiveColor() {
        return inactiveColor;
    }

    public void setInactiveColor(Color inactiveColor) {
        if (inactiveColor == null) {
            throw new IllegalArgumentException("inactiveColor is null.");
        }

        this.inactiveColor = inactiveColor;
        repaintComponent();
    }

    public final void setInactiveColor(String inactiveColor) {
        if (inactiveColor == null) {
            throw new IllegalArgumentException("inactiveColor is null.");
        }

        setColor(GraphicsUtilities.decodeColor(inactiveColor));
    }

    public Color getSelectionColor() {
        return selectionColor;
    }

    public void setSelectionColor(Color selectionColor) {
        if (selectionColor == null) {
            throw new IllegalArgumentException("selectionColor is null.");
        }

        this.selectionColor = selectionColor;
        repaintComponent();
    }

    public final void setSelectionColor(String selectionColor) {
        if (selectionColor == null) {
            throw new IllegalArgumentException("selectionColor is null.");
        }

        setSelectionColor(GraphicsUtilities.decodeColor(selectionColor));
    }

    public Color getSelectionBackgroundColor() {
        return selectionBackgroundColor;
    }

    public void setSelectionBackgroundColor(Color selectionBackgroundColor) {
        if (selectionBackgroundColor == null) {
            throw new IllegalArgumentException("selectionBackgroundColor is null.");
        }

        this.selectionBackgroundColor = selectionBackgroundColor;
        repaintComponent();
    }

    public final void setSelectionBackgroundColor(String selectionBackgroundColor) {
        if (selectionBackgroundColor == null) {
            throw new IllegalArgumentException("selectionBackgroundColor is null.");
        }

        setSelectionBackgroundColor(GraphicsUtilities.decodeColor(selectionBackgroundColor));
    }

    public Color getInactiveSelectionColor() {
        return inactiveSelectionColor;
    }

    public void setInactiveSelectionColor(Color inactiveSelectionColor) {
        if (inactiveSelectionColor == null) {
            throw new IllegalArgumentException("inactiveSelectionColor is null.");
        }

        this.inactiveSelectionColor = inactiveSelectionColor;
        repaintComponent();
    }

    public final void setInactiveSelectionColor(String inactiveSelectionColor) {
        if (inactiveSelectionColor == null) {
            throw new IllegalArgumentException("inactiveSelectionColor is null.");
        }

        setInactiveSelectionColor(GraphicsUtilities.decodeColor(inactiveSelectionColor));
    }

    public Color getInactiveSelectionBackgroundColor() {
        return inactiveSelectionBackgroundColor;
    }

    public void setInactiveSelectionBackgroundColor(Color inactiveSelectionBackgroundColor) {
        if (inactiveSelectionBackgroundColor == null) {
            throw new IllegalArgumentException("inactiveSelectionBackgroundColor is null.");
        }

        this.inactiveSelectionBackgroundColor = inactiveSelectionBackgroundColor;
        repaintComponent();
    }

    public final void setInactiveSelectionBackgroundColor(String inactiveSelectionBackgroundColor) {
        if (inactiveSelectionBackgroundColor == null) {
            throw new IllegalArgumentException("inactiveSelectionBackgroundColor is null.");
        }

        setInactiveSelectionBackgroundColor(GraphicsUtilities.decodeColor(inactiveSelectionBackgroundColor));
    }

    /**
     * Returns the amount of space between the edge of the TextArea and its text
     */
    public Insets getMargin() {
        return margin;
    }

    /**
     * Sets the amount of space between the edge of the TextArea and its text
     */
    public void setMargin(Insets margin) {
        if (margin == null) {
            throw new IllegalArgumentException("margin is null.");
        }

        this.margin = margin;
        invalidateComponent();
    }

    /**
     * Sets the amount of space between the edge of the TextArea and its text
     * @param margin A dictionary with keys in the set {left, top, bottom, right}.
     */
    public final void setMargin(Dictionary<String, ?> margin) {
        if (margin == null) {
            throw new IllegalArgumentException("margin is null.");
        }

        setMargin(new Insets(margin));
    }

    /**
     * Sets the amount of space between the edge of the TextArea and its text
     */
    public final void setMargin(int margin) {
        setMargin(new Insets(margin));
    }

    /**
     * Sets the amount of space between the edge of the TextArea and its text
     */
    public final void setMargin(Number margin) {
        if (margin == null) {
            throw new IllegalArgumentException("margin is null.");
        }

        setMargin(margin.intValue());
    }

    /**
     * Sets the amount of space between the edge of the TextArea and its text
     * @param margin A string containing an integer or a JSON dictionary with keys
     * left, top, bottom, and/or right.
     */
    public final void setMargin(String margin) {
        if (margin == null) {
            throw new IllegalArgumentException("margin is null.");
        }

        setMargin(Insets.decode(margin));
    }

    public boolean getWrapText() {
        return wrapText;
    }

    public void setWrapText(boolean wrapText) {
        this.wrapText = wrapText;
        invalidateComponent();
    }

    public boolean getAcceptsEnter() {
        return acceptsEnter;
    }

    public void setAcceptsEnter(boolean acceptsEnter) {
        this.acceptsEnter = acceptsEnter;
    }

    /**
     * Gets current value of style that determines the
     * behavior of <tt>TAB</tt> and <tt>Ctrl-TAB</tt>
     * characters.
     * @return <tt>true</tt> if <tt>TAB</tt> inserts an
     * appropriate number of spaces, while <tt>Ctrl-TAB</tt>
     * shifts focus to next component. <tt>false</tt> (default)
     * means <tt>TAB</tt> shifts focus and <tt>Ctrl-TAB</tt>
     * inserts spaces.
     */
    public boolean getAcceptsTab() {
        return acceptsTab;
    }

    /**
     * Sets current value of style that determines the
     * behavior of <tt>TAB</tt> and <tt>Ctrl-TAB</tt>
     * characters.
     * @param acceptsTab <tt>true</tt> if <tt>TAB</tt> inserts an
     * appropriate number of spaces, while <tt>Ctrl-TAB</tt>
     * shifts focus to next component. <tt>false</tt> (default)
     * means <tt>TAB</tt> shifts focus and <tt>Ctrl-TAB</tt>
     * inserts spaces.
     */
    public void setAcceptsTab(boolean acceptsTab) {
        this.acceptsTab = acceptsTab;
    }

    @Override
    public int getTabWidth() {
        return tabWidth;
    }

    public void setTabWidth(int tabWidth) {
        if (tabWidth < 0) {
            throw new IllegalArgumentException("tabWidth is negative.");
        }

        this.tabWidth = tabWidth;
    }

    public int getLineWidth() {
        return lineWidth;
    }

    public void setLineWidth(int lineWidth) {
        if (this.lineWidth != lineWidth) {
            this.lineWidth = lineWidth;

            int missingGlyphCode = font.getMissingGlyphCode();
            FontRenderContext fontRenderContext = Platform.getFontRenderContext();

            GlyphVector missingGlyphVector = font.createGlyphVector(fontRenderContext,
                new int[] {missingGlyphCode});
            Rectangle2D textBounds = missingGlyphVector.getLogicalBounds();

            Rectangle2D maxCharBounds = font.getMaxCharBounds(fontRenderContext);
            averageCharacterSize = new Dimensions((int)Math.ceil(textBounds.getWidth()),
                (int)Math.ceil(maxCharBounds.getHeight()));

            invalidateComponent();
        }
    }

    @Override
    public boolean mouseMove(Component component, int x, int y) {
        boolean consumed = super.mouseMove(component, x, y);

        if (Mouse.getCapturer() == component) {
            TextArea textArea = (TextArea)getComponent();

            Bounds visibleArea = textArea.getVisibleArea();
            visibleArea = new Bounds(visibleArea.x, visibleArea.y, visibleArea.width,
                visibleArea.height);

            // if it's inside the visible area, stop the scroll timer
            if (y >= visibleArea.y
                && y < visibleArea.y + visibleArea.height) {
                // Stop the scroll selection timer
                if (scheduledScrollSelectionCallback != null) {
                    scheduledScrollSelectionCallback.cancel();
                    scheduledScrollSelectionCallback = null;
                }

                scrollDirection = null;
            } else {
                // if it's outside the visible area, start the scroll timer
                if (scheduledScrollSelectionCallback == null) {
                    scrollDirection = (y < visibleArea.y) ? TextArea.ScrollDirection.UP
                        : TextArea.ScrollDirection.DOWN;

                    scheduledScrollSelectionCallback = ApplicationContext.scheduleRecurringCallback(
                        scrollSelectionCallback, SCROLL_RATE);

                    // Run the callback once now to scroll the selection immediately
                    scrollSelectionCallback.run();
                }
            }

            int index = getInsertionPoint(x, y);

            if (index != -1) {
                // Select the range
                if (index > anchor) {
                    textArea.setSelection(anchor, index - anchor);
                } else {
                    textArea.setSelection(index, anchor - index);
                }
            }

            mouseX = x;
        } else {
            if (Mouse.isPressed(Mouse.Button.LEFT)
                && Mouse.getCapturer() == null
                && anchor != -1) {
                // Capture the mouse so we can select text
                Mouse.capture(component);
            }
        }

        return consumed;
    }

    @Override
    public boolean mouseDown(Component component, Mouse.Button button, int x, int y) {
        boolean consumed = super.mouseDown(component, button, x, y);

        TextArea textArea = (TextArea)component;

        if (button == Mouse.Button.LEFT) {
            anchor = getInsertionPoint(x, y);

            if (anchor != -1) {
                if (Keyboard.isPressed(Keyboard.Modifier.SHIFT)) {
                    // Select the range
                    int selectionStart = textArea.getSelectionStart();

                    if (anchor > selectionStart) {
                        textArea.setSelection(selectionStart, anchor - selectionStart);
                    } else {
                        textArea.setSelection(anchor, selectionStart - anchor);
                    }
                } else {
                    // Move the caret to the insertion point
                    textArea.setSelection(anchor, 0);
                    consumed = true;
                }
            }

            caretX = caret.x;

            // Set focus to the text input
            textArea.requestFocus();
        }

        return consumed;
    }

    @Override
    public boolean mouseUp(Component component, Mouse.Button button, int x, int y) {
        boolean consumed = super.mouseUp(component, button, x, y);

        if (Mouse.getCapturer() == component) {
            // Stop the scroll selection timer
            if (scheduledScrollSelectionCallback != null) {
                scheduledScrollSelectionCallback.cancel();
                scheduledScrollSelectionCallback = null;
            }

            Mouse.release();
        }

        scrollDirection = null;
        mouseX = -1;

        return consumed;
    }

    private void selectSpan(TextArea textArea, int start) {
        int rowStart = textArea.getRowOffset(start);
        int rowLength = textArea.getRowLength(start);
        if (start - rowStart >= rowLength) {
            start = rowStart + rowLength - 1;
            char ch = textArea.getCharacterAt(start);
            if (ch == '\r' || ch == '\n') {
                start--;
            }
        }
        char ch = textArea.getCharacterAt(start);
        int selectionStart = start;
        int selectionLength = 1;
        if (Character.isWhitespace(ch)) {
            // Move backward to beginning of whitespace block
            // but not before the beginning of the line.
            do {
                selectionStart--;
            } while (selectionStart >= rowStart &&
                     Character.isWhitespace(textArea.getCharacterAt(selectionStart)));
            selectionStart++;
            selectionLength = start - selectionStart;
            // Move forward to end of whitespace block
            // but not past the end of the text or the end of line
            do {
                selectionLength++;
            } while (selectionStart + selectionLength - rowStart < rowLength &&
                     Character.isWhitespace(textArea.getCharacterAt(selectionStart + selectionLength)));
        } else if (Character.isJavaIdentifierPart(ch)) {
            // Move backward to beginning of identifier block
            do {
                selectionStart--;
            } while (selectionStart >= rowStart &&
                     Character.isJavaIdentifierPart(textArea.getCharacterAt(selectionStart)));
            selectionStart++;
            selectionLength = start - selectionStart;
            // Move forward to end of identifier block
            // but not past end of text
            do {
                selectionLength++;
            } while (selectionStart + selectionLength - rowStart < rowLength &&
                     Character.isJavaIdentifierPart(textArea.getCharacterAt(selectionStart + selectionLength)));
        } else {
            return;
        }
        textArea.setSelection(selectionStart, selectionLength);
    }

    @Override
    public boolean mouseClick(Component component, Mouse.Button button,
            int x, int y, int count) {
        boolean consumed = super.mouseClick(component, button, x, y, count);

        TextArea textArea = (TextArea)component;

        if (button == Mouse.Button.LEFT) {
            int index = getInsertionPoint(x, y);
            if (index != -1) {
                if (count == 2) {
                    selectSpan(textArea, index);
                } else if (count == 3) {
                    textArea.setSelection(textArea.getRowOffset(index), textArea.getRowLength(index));
                }
            }
<<<<<<< HEAD
       }
=======
        }
>>>>>>> 6dd1d9b0
        return consumed;
    }

    @Override
    public boolean keyTyped(Component component, char character) {
        boolean consumed = super.keyTyped(component, character);

        if (paragraphViews.getLength() > 0) {
            TextArea textArea = (TextArea)getComponent();

            if (textArea.isEditable()) {
                // Ignore characters in the control range and the ASCII delete
                // character as well as meta key presses
                if (character > 0x1F
                    && character != 0x7F
                    && !Keyboard.isPressed(Keyboard.Modifier.META)) {
                    int selectionLength = textArea.getSelectionLength();

                    if (textArea.getCharacterCount() - selectionLength + 1 > textArea.getMaximumLength()) {
                        Toolkit.getDefaultToolkit().beep();
                    } else {
                        int selectionStart = textArea.getSelectionStart();
                        textArea.removeText(selectionStart, selectionLength);
                        textArea.insertText(Character.toString(character), selectionStart);
                    }

                    showCaret(true);
                }
            }
        }

        return consumed;
    }

    @Override
    public boolean keyPressed(Component component, int keyCode, Keyboard.KeyLocation keyLocation) {
        boolean consumed = false;

        if (paragraphViews.getLength() > 0) {
            TextArea textArea = (TextArea)getComponent();
            boolean commandPressed = Keyboard.isPressed(Platform.getCommandModifier());
            boolean wordNavPressed = Keyboard.isPressed(Platform.getWordNavigationModifier());
            boolean shiftPressed = Keyboard.isPressed(Keyboard.Modifier.SHIFT);
            boolean ctrlPressed = Keyboard.isPressed(Keyboard.Modifier.CTRL);
            boolean metaPressed = Keyboard.isPressed(Keyboard.Modifier.META);
            boolean isEditable = textArea.isEditable();

            if (keyCode == Keyboard.KeyCode.ENTER
                && acceptsEnter && isEditable
                && Keyboard.getModifiers() == 0) {
                int index = textArea.getSelectionStart();
                textArea.removeText(index, textArea.getSelectionLength());
                textArea.insertText("\n", index);

                consumed = true;
            } else if (keyCode == Keyboard.KeyCode.DELETE
                && isEditable) {
                int index = textArea.getSelectionStart();

                if (index < textArea.getCharacterCount()) {
                    int count = Math.max(textArea.getSelectionLength(), 1);
                    textArea.removeText(index, count);

                    consumed = true;
                }
            } else if (keyCode == Keyboard.KeyCode.BACKSPACE
                && isEditable) {
                int index = textArea.getSelectionStart();
                int count = textArea.getSelectionLength();

                if (count == 0
                    && index > 0) {
                    textArea.removeText(index - 1, 1);
                    consumed = true;
                } else {
                    textArea.removeText(index, count);
                    consumed = true;
                }
            } else if (keyCode == Keyboard.KeyCode.TAB
                && (acceptsTab != ctrlPressed)
                && isEditable) {
                int selectionStart = textArea.getSelectionStart();
                int selectionLength = textArea.getSelectionLength();

                int rowOffset = textArea.getRowOffset(selectionStart);
                int linePos = selectionStart - rowOffset;
                StringBuilder tabBuilder = new StringBuilder(tabWidth);
                for (int i = 0; i < tabWidth - (linePos % tabWidth); i++) {
                    tabBuilder.append(" ");
                }

                if (textArea.getCharacterCount() - selectionLength + tabWidth > textArea.getMaximumLength()) {
                    Toolkit.getDefaultToolkit().beep();
                } else {
                    textArea.removeText(selectionStart, selectionLength);
                    textArea.insertText(tabBuilder, selectionStart);
                }

                showCaret(true);

                consumed = true;
            } else if (keyCode == Keyboard.KeyCode.HOME
                || (keyCode == Keyboard.KeyCode.LEFT && metaPressed)) {
                int start;
                int selectionStart = textArea.getSelectionStart();
                int selectionLength = textArea.getSelectionLength();
                if (ctrlPressed) {
                    // Move the caret to the beginning of the text
                    start = 0;
                } else {
                    // Move the caret to the beginning of the line
                    start = getRowOffset(selectionStart);
                }

                if (shiftPressed) {
                    selectionLength += selectionStart - start;
                } else {
                    selectionLength = 0;
                }

                if (selectionStart >= 0) {
                    textArea.setSelection(start, selectionLength);
                    scrollCharacterToVisible(start);

                    caretX = caret.x;

                    consumed = true;
                }
            } else if (keyCode == Keyboard.KeyCode.END
                || (keyCode == Keyboard.KeyCode.RIGHT && metaPressed)) {
                int end;
                int selectionStart = textArea.getSelectionStart();
                int selectionLength = textArea.getSelectionLength();
                int index = selectionStart + selectionLength;

                if (ctrlPressed) {
                    // Move the caret to end of the text
                    end = textArea.getCharacterCount();
<<<<<<< HEAD
                } else {
                    // Move the caret to the end of the line
                    int rowOffset = getRowOffset(index);
                    int rowLength = getRowLength(index);
                    end = rowOffset + rowLength;
                }

                if (shiftPressed) {
                    selectionLength += end - index;
                } else {
=======
                } else {
                    // Move the caret to the end of the line
                    int rowOffset = getRowOffset(index);
                    int rowLength = getRowLength(index);
                    end = rowOffset + rowLength;
                }

                if (shiftPressed) {
                    selectionLength += end - index;
                } else {
>>>>>>> 6dd1d9b0
                    selectionStart = end;
                    if (selectionStart < textArea.getCharacterCount()
                            && textArea.getCharacterAt(selectionStart) != '\n') {
                        selectionStart--;
                    }

                    selectionLength = 0;
                }

                if (selectionStart + selectionLength <= textArea.getCharacterCount()) {
                    textArea.setSelection(selectionStart, selectionLength);
                    scrollCharacterToVisible(selectionStart + selectionLength);

                    caretX = caret.x;
                    if (selection != null) {
                        caretX += selection.getBounds2D().getWidth();
                    }

                    consumed = true;
                }
            } else if (keyCode == Keyboard.KeyCode.LEFT) {
                int selectionStart = textArea.getSelectionStart();
                int selectionLength = textArea.getSelectionLength();

                if (wordNavPressed) {
                    // Move the caret to the start of the next word to the left
                    if (selectionStart > 0) {
                        // Skip over any space immediately to the left
                        int index = selectionStart;
                        while (index > 0
                            && Character.isWhitespace(textArea.getCharacterAt(index - 1))) {
                            index--;
                        }

                        // Skip over any word-letters to the left
                        while (index > 0
                            && !Character.isWhitespace(textArea.getCharacterAt(index - 1))) {
                            index--;
                        }

                        if (shiftPressed) {
                            selectionLength += selectionStart - index;
                        } else {
                            selectionLength = 0;
                        }

                        selectionStart = index;
                    }
                } else if (shiftPressed) {
                    if (anchor != -1) {
                        if (selectionStart < anchor) {
                            if (selectionStart > 0) {
                                selectionStart--;
                                selectionLength++;
                            }
                        } else {
                            if (selectionLength > 0) {
                                selectionLength--;
                            } else {
                                selectionStart--;
                                selectionLength++;
                            }
                        }
                    } else {
                        // Add the previous character to the selection
                        anchor = selectionStart;
                        if (selectionStart > 0) {
                            selectionStart--;
                            selectionLength++;
                        }
                    }
                } else {
                    // Move the caret back by one character
                    if (selectionLength == 0
                        && selectionStart > 0) {
                        selectionStart--;
                    }

                    // Clear the selection
                    anchor = -1;
                    selectionLength = 0;
                }

                if (selectionStart >= 0) {
                    textArea.setSelection(selectionStart, selectionLength);
                    scrollCharacterToVisible(selectionStart);

                    caretX = caret.x;

                    consumed = true;
                }
            } else if (keyCode == Keyboard.KeyCode.RIGHT) {
                int selectionStart = textArea.getSelectionStart();
                int selectionLength = textArea.getSelectionLength();

                if (wordNavPressed) {
                    // Move the caret to the start of the next word to the right
                    if (selectionStart < textArea.getCharacterCount()) {
                        int index = selectionStart + selectionLength;

                        // Skip over any space immediately to the right
                        while (index < textArea.getCharacterCount()
                            && Character.isWhitespace(textArea.getCharacterAt(index))) {
                            index++;
                        }

                        // Skip over any word-letters to the right
                        while (index < textArea.getCharacterCount()
                            && !Character.isWhitespace(textArea.getCharacterAt(index))) {
                            index++;
                        }

                        if (shiftPressed) {
                            selectionLength = index - selectionStart;
                        } else {
                            selectionStart = index;
                            selectionLength = 0;
                        }
                    }
                } else if (shiftPressed) {
                    if (anchor != -1) {
                        if (selectionStart < anchor) {
                            selectionStart++;
                            selectionLength--;
                        } else {
                            selectionLength++;
                        }
                    } else {
                        // Add the next character to the selection
                        anchor = selectionStart;
                        selectionLength++;
                    }
                } else {
                    // Move the caret forward by one character
                    if (selectionLength == 0) {
                        selectionStart++;
                    } else {
                        selectionStart += selectionLength;
                    }

                    // Clear the selection
                    anchor = -1;
                    selectionLength = 0;
                }

                if (selectionStart + selectionLength <= textArea.getCharacterCount()) {
                    textArea.setSelection(selectionStart, selectionLength);
                    scrollCharacterToVisible(selectionStart + selectionLength);

                    caretX = caret.x;
                    if (selection != null) {
                        caretX += selection.getBounds2D().getWidth();
                    }

                    consumed = true;
                }
            } else if (keyCode == Keyboard.KeyCode.UP) {
                int selectionStart = textArea.getSelectionStart();
                int selectionLength = textArea.getSelectionLength();

<<<<<<< HEAD
                int index = getNextInsertionPoint(caretX, selectionStart, TextArea.ScrollDirection.UP);

                if (index != -1) {
                    if (shiftPressed) {
                        selectionLength = selectionStart + selectionLength - index;
=======
                int index = -1;
                if (shiftPressed) {
                    if (anchor == -1) {
                        anchor = selectionStart;
                        index = getNextInsertionPoint(caretX, selectionStart, TextArea.ScrollDirection.UP);
                        if (index != -1) {
                            selectionLength = selectionStart - index;
                        }
>>>>>>> 6dd1d9b0
                    } else {
                        if (selectionStart < anchor) {
                            // continue upwards
                            index = getNextInsertionPoint(caretX, selectionStart, TextArea.ScrollDirection.UP);
                            if (index != -1) {
                                selectionLength = selectionStart + selectionLength - index;
                            }
                        } else {
                            // reduce downward size
                            Bounds trailingSelectionBounds = getCharacterBounds(selectionStart + selectionLength - 1);
                            int x = trailingSelectionBounds.x + trailingSelectionBounds.width;
                            index = getNextInsertionPoint(x, selectionStart + selectionLength - 1, TextArea.ScrollDirection.UP);
                            if (index != -1) {
                                if (index < anchor) {
                                    selectionLength = anchor - index;
                                } else {
                                    selectionLength = index - selectionStart;
                                    index = selectionStart;
                                }
                            }
                        }
                    }
                } else {
                    index = getNextInsertionPoint(caretX, selectionStart, TextArea.ScrollDirection.UP);
                    if (index != -1) {
                        selectionLength = 0;
                    }
                    anchor = -1;
                }

                if (index != -1) {
                    textArea.setSelection(index, selectionLength);
                    scrollCharacterToVisible(index);
                    caretX = caret.x;
                }

                consumed = true;
            } else if (keyCode == Keyboard.KeyCode.DOWN) {
                int selectionStart = textArea.getSelectionStart();
                int selectionLength = textArea.getSelectionLength();

                if (shiftPressed) {
                    int from;
                    int x;
                    int index;

                    if (anchor == -1) {
                        anchor = selectionStart;
                        index = getNextInsertionPoint(caretX, selectionStart, TextArea.ScrollDirection.DOWN);
                        if (index != -1) {
                            selectionLength = index - selectionStart;
                        }
                    } else {
                        if (selectionStart < anchor) {
                            // Reducing upward size
                            // Get next insertion point from leading selection character
                            from = selectionStart;
                            x = caretX;

                            index = getNextInsertionPoint(x, from, TextArea.ScrollDirection.DOWN);

                            if (index != -1) {
                                if (index < anchor) {
                                    selectionStart = index;
                                    selectionLength = anchor - index;
                                } else {
                                    selectionStart = anchor;
                                    selectionLength = index - anchor;
                                }

                                textArea.setSelection(selectionStart, selectionLength);
                                scrollCharacterToVisible(selectionStart);
                            }
                        } else {
                            // Increasing downward size
                            // Get next insertion point from right edge of trailing selection
                            // character
                            from = selectionStart + selectionLength - 1;

                            Bounds trailingSelectionBounds = getCharacterBounds(from);
                            x = trailingSelectionBounds.x + trailingSelectionBounds.width;

                            index = getNextInsertionPoint(x, from, TextArea.ScrollDirection.DOWN);

                            if (index != -1) {
                                // If the next character is a paragraph terminator and is
                                // not the final terminator character, increment the selection
                                if (index < textArea.getCharacterCount() - 1
                                    && textArea.getCharacterAt(index) == '\n') {
                                    index++;
                                }

                                textArea.setSelection(selectionStart, index - selectionStart);
                                scrollCharacterToVisible(index);
                            }
                        }
                    }
                } else {
                    int from;
                    if (selectionLength == 0) {
                        // Get next insertion point from leading selection character
                        from = selectionStart;
                    } else {
                        // Get next insertion point from trailing selection character
                        from = selectionStart + selectionLength - 1;
                    }

                    int index = getNextInsertionPoint(caretX, from, TextArea.ScrollDirection.DOWN);

                    if (index != -1) {
                        textArea.setSelection(index, 0);
                        scrollCharacterToVisible(index);
                        caretX = caret.x;
                    }
                    anchor = -1;
                }

                consumed = true;
            } else if (commandPressed) {
                if (keyCode == Keyboard.KeyCode.A) {
                    textArea.setSelection(0, textArea.getCharacterCount());
                    consumed = true;
                } else if (keyCode == Keyboard.KeyCode.X
                    && isEditable) {
                    textArea.cut();
                    consumed = true;
                } else if (keyCode == Keyboard.KeyCode.C) {
                    textArea.copy();
                    consumed = true;
                } else if (keyCode == Keyboard.KeyCode.V
                    && isEditable) {
                    textArea.paste();
                    consumed = true;
                } else if (keyCode == Keyboard.KeyCode.Z
                    && isEditable) {
                    if (!shiftPressed) {
                        textArea.undo();
                    }
                    consumed = true;
                } else if (keyCode == Keyboard.KeyCode.TAB) {
                    // Only here if acceptsTab is false
                    consumed = super.keyPressed(component, keyCode, keyLocation);
                }
            } else if (keyCode == Keyboard.KeyCode.INSERT) {
                if (shiftPressed && isEditable) {
                    textArea.paste();
                    consumed = true;
                }
            } else {
                consumed = super.keyPressed(component, keyCode, keyLocation);
            }
        }

        return consumed;
    }

    @Override
    public void enabledChanged(Component component) {
        super.enabledChanged(component);
        repaintComponent();
    }

    @Override
    public void focusedChanged(Component component, Component obverseComponent) {
        super.focusedChanged(component, obverseComponent);

        TextArea textArea = (TextArea)getComponent();
        if (textArea.isFocused()
            && textArea.getSelectionLength() == 0) {
            if (textArea.isValid()) {
                scrollCharacterToVisible(textArea.getSelectionStart());
            }

            showCaret(true);
        } else {
            showCaret(false);
        }

        repaintComponent();
    }

    @Override
    public void maximumLengthChanged(TextArea textArea, int previousMaximumLength) {
        // No-op
    }

    @Override
    public void editableChanged(TextArea textArea) {
        // No-op
    }

    @Override
    public void paragraphInserted(TextArea textArea, int index) {
        // Create paragraph view and add as paragraph listener
        TextArea.Paragraph paragraph = textArea.getParagraphs().get(index);
        TextAreaSkinParagraphView paragraphView = new TextAreaSkinParagraphView(this, paragraph);
        paragraph.getParagraphListeners().add(paragraphView);

        // Insert view
        paragraphViews.insert(paragraphView, index);

        invalidateComponent();
    }

    @Override
    public void paragraphsRemoved(TextArea textArea, int index, Sequence<TextArea.Paragraph> removed) {
        // Remove paragraph views as paragraph listeners
        int count = removed.getLength();

        for (int i = 0; i < count; i++) {
            TextArea.Paragraph paragraph = removed.get(i);
            TextAreaSkinParagraphView paragraphView = paragraphViews.get(i + index);
            paragraph.getParagraphListeners().remove(paragraphView);
        }

        // Remove views
        paragraphViews.remove(index, count);

        invalidateComponent();
    }

    @Override
    public void textChanged(TextArea textArea) {
        // No-op
    }

    @Override
    public void selectionChanged(TextArea textArea, int previousSelectionStart,
        int previousSelectionLength) {
        // If the text area is valid, repaint the selection state; otherwise,
        // the selection will be updated in layout()
        if (textArea.isValid()) {
            if (selection == null) {
                // Repaint previous caret bounds
                textArea.repaint(caret.x, caret.y, caret.width, caret.height);
            } else {
                // Repaint previous selection bounds
                Rectangle bounds = selection.getBounds();
                textArea.repaint(bounds.x, bounds.y, bounds.width, bounds.height);
            }

            updateSelection();

            if (selection == null) {
                showCaret(textArea.isFocused());
            } else {
                showCaret(false);

                // Repaint current selection bounds
                Rectangle bounds = selection.getBounds();
                textArea.repaint(bounds.x, bounds.y, bounds.width, bounds.height);
            }
        }
    }

    private void updateSelection() {
        TextArea textArea = (TextArea)getComponent();

        if (paragraphViews.getLength() > 0) {
            // Update the caret
            int selectionStart = textArea.getSelectionStart();

            Bounds leadingSelectionBounds = getCharacterBounds(selectionStart);
            caret = leadingSelectionBounds.toRectangle();
            caret.width = 1;

            // Update the selection
            int selectionLength = textArea.getSelectionLength();

            if (selectionLength > 0) {
                int selectionEnd = selectionStart + selectionLength - 1;
                Bounds trailingSelectionBounds = getCharacterBounds(selectionEnd);
                selection = new Area();

                int firstRowIndex = getRowAt(selectionStart);
                int lastRowIndex = getRowAt(selectionEnd);

                if (firstRowIndex == lastRowIndex) {
                    selection.add(new Area(new Rectangle(leadingSelectionBounds.x,
                        leadingSelectionBounds.y, trailingSelectionBounds.x
                            + trailingSelectionBounds.width - leadingSelectionBounds.x,
                        trailingSelectionBounds.y + trailingSelectionBounds.height
                            - leadingSelectionBounds.y)));
                } else {
                    int width = getWidth();

                    selection.add(new Area(new Rectangle(leadingSelectionBounds.x,
                        leadingSelectionBounds.y, width - margin.right - leadingSelectionBounds.x,
                        leadingSelectionBounds.height)));

                    if (lastRowIndex - firstRowIndex > 0) {
                        selection.add(new Area(new Rectangle(margin.left, leadingSelectionBounds.y
                            + leadingSelectionBounds.height, width - (margin.left + margin.right),
                            trailingSelectionBounds.y
                                - (leadingSelectionBounds.y + leadingSelectionBounds.height))));
                    }

                    selection.add(new Area(new Rectangle(margin.left, trailingSelectionBounds.y,
                        trailingSelectionBounds.x + trailingSelectionBounds.width - margin.left,
                        trailingSelectionBounds.height)));
                }
            } else {
                selection = null;
            }
        } else {
            // Clear the caret and the selection
            caret = new Rectangle();
            selection = null;
        }
    }

    private void showCaret(boolean show) {
        if (scheduledBlinkCaretCallback != null) {
            scheduledBlinkCaretCallback.cancel();
        }

        if (show) {
            caretOn = true;
            scheduledBlinkCaretCallback = ApplicationContext.scheduleRecurringCallback(
                blinkCaretCallback, Platform.getCursorBlinkRate());

            // Run the callback once now to show the cursor immediately
            blinkCaretCallback.run();
        } else {
            scheduledBlinkCaretCallback = null;
        }
    }
}<|MERGE_RESOLUTION|>--- conflicted
+++ resolved
@@ -1020,11 +1020,7 @@
                     textArea.setSelection(textArea.getRowOffset(index), textArea.getRowLength(index));
                 }
             }
-<<<<<<< HEAD
-       }
-=======
-        }
->>>>>>> 6dd1d9b0
+        }
         return consumed;
     }
 
@@ -1163,7 +1159,6 @@
                 if (ctrlPressed) {
                     // Move the caret to end of the text
                     end = textArea.getCharacterCount();
-<<<<<<< HEAD
                 } else {
                     // Move the caret to the end of the line
                     int rowOffset = getRowOffset(index);
@@ -1174,18 +1169,6 @@
                 if (shiftPressed) {
                     selectionLength += end - index;
                 } else {
-=======
-                } else {
-                    // Move the caret to the end of the line
-                    int rowOffset = getRowOffset(index);
-                    int rowLength = getRowLength(index);
-                    end = rowOffset + rowLength;
-                }
-
-                if (shiftPressed) {
-                    selectionLength += end - index;
-                } else {
->>>>>>> 6dd1d9b0
                     selectionStart = end;
                     if (selectionStart < textArea.getCharacterCount()
                             && textArea.getCharacterAt(selectionStart) != '\n') {
@@ -1346,13 +1329,6 @@
                 int selectionStart = textArea.getSelectionStart();
                 int selectionLength = textArea.getSelectionLength();
 
-<<<<<<< HEAD
-                int index = getNextInsertionPoint(caretX, selectionStart, TextArea.ScrollDirection.UP);
-
-                if (index != -1) {
-                    if (shiftPressed) {
-                        selectionLength = selectionStart + selectionLength - index;
-=======
                 int index = -1;
                 if (shiftPressed) {
                     if (anchor == -1) {
@@ -1361,7 +1337,6 @@
                         if (index != -1) {
                             selectionLength = selectionStart - index;
                         }
->>>>>>> 6dd1d9b0
                     } else {
                         if (selectionStart < anchor) {
                             // continue upwards
