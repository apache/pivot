--- conflicted
+++ resolved
@@ -14,11 +14,7 @@
 # limitations under the License.
 
 # Pivot Version
-<<<<<<< HEAD
-version=2.1.0
-=======
 version=2.0.3
->>>>>>> 6dd1d9b0
 
 # set local server for downloading applications and data
 # (currently needed only for some pivot-demo, like LargeData)
